#! /usr/bin/env python
"""
Build a hybrid Amber topology from single topologies for two ligands ready for
use in TI calculations.
Elements of the initial molecule 'disappear' whilst those of the final 'appear'
"""
from __future__ import print_function

import sys
import os
import subprocess
import argparse
import shutil
import glob
import itertools
import copy
import numpy as np

from collections import OrderedDict
from collections import Counter

from rdkit import Chem
from rdkit.Chem import rdFMCS

import sasmol.sasmol as sasmol

from bac_ties.bac_amber_utils import *
from bac_ties.bac_atom_data import *

input = raw_input


class MolInfo():
    """
    Collects molecular information and associated filenames.

     Attributes:
        mol (rdkit.Chem.rdchem.Mol):
        struct (sasmol,SasMol):
        atom_types (dict):
        output_basename (str):
        ac_filename (str):
        prep_filename (str):
        frcmod_filename (str):
        pdb_filename (str):
        original_pdb (str):
        map_names_to_old_pdb (dict):

    """

    def __init__(self):
        """
        Provides empty attributes.
        """

        self.mol = None
        self.struct = None
        self.atom_types = {}
        self.output_basename = ''
        self.ac_filename = ''
        self.prep_filename = ''
        self.frcmod_filename = ''
        self.pdb_filename = ''
        self.original_pdb = ''
        self.map_names_to_old_pdb = {}

        return


def element_from_pdb_atom_name(atom_name, amino=False):
    """
    Try to extract the element name from the atom name provided (from a PDB)

    Args:
        atom_name (str): Atom name read from a PDB file

    Returns:
        str: Element name (in upper case)

    """

    name_element = atom_name.strip('0123456789').upper()

    # Standard elements
    if name_element in ['C', 'O', 'N', 'H', 'P', 'K', 'S', 'SI', 'BR', 'CL',
                        'FL', 'F', 'NA', 'ZN', 'FE']:

        element = name_element

    # So if we were sealing with protein like chains CA would be a Carbon alpha
    # Mostly will not be so, assume CA is what is actually meant
    elif name_element == 'CA':

        if amino:
            element = 'C'
        else:
            print('WARNING: CA atom name interpretted as Calcium\n')
            element = name_element

    elif name_element == 'HN':

        print('WARNING: HN atom name interpretted as Hydrogen\n')
        element = 'H'

    # Terminal oxygens
    elif name_element in ['OXT', 'OT']:

        element = 'O'

    # For protein like Carbons
    elif name_element in ['CB', 'CD', 'CG']:

        element = 'C'

    else:
        raise Exception(
            'Unable to determine element for atom {0:s}'.format(atom_name))

    return element


def create_safe_atom_name_pdb(structure, output_pdb_name, amino=False,
                              **kwargs):
    """
    Rename the atoms in the input structure so that they are safe for Amber
    and RdKit usage. Output to a new PDB.

    Args:
        structure (sasmol.SasMol): Contains information from original PDB
        output_pdb_name (str): Filename for output PDB with edited atom names

    Returns:
        sasmol.SasMol: Contains information for renamed PDB
        dictionary: Map new atom names to the original ones

    """

    # Allow element counter initialization so atoms in multiple structures all
    # have unique ids
    if 'counter' in kwargs:
        element_count = kwargs['counter']
    else:
        element_count = Counter()

    new_names = []
    new_elements = []

    original_names = structure.name()

    # Copy molecule to new structure
    new_structure = copy.deepcopy(structure)

    # Rename atoms as XN where X = element and N = no. element counted
    for idx in range(structure.natoms()):
        # HACK: Derive element from atom name
        # SasMol doing this already but confused by multi-letter elements
        # This is a temporary correction
        element = element_from_pdb_atom_name(original_names[idx], amino=amino)

        element_count.update([element])

        new_name = '{0:s}{1:d}'.format(element, element_count[element])

        new_names.append(new_name)
        new_elements.append(element)

    # Update structure naming and save as PDB
    new_structure.setName(new_names)
    new_structure.setElement(new_elements)

    new_structure.write_pdb(output_pdb_name, 0, 'w')

    name_map = OrderedDict(zip(new_names, original_names))

    return new_structure, name_map, element_count


def prepare_mols(initial_dir, final_dir, initial_pdb_filename,
                 final_pdb_filename, output_dir, amino=False):
    """

    Args:
        initial_dir (str): Directory containing topology information for
                           initial molecule
        final_dir (str): Directory containing topology information for
                         final molecule
        initial_pdb_filename (str): PDB file for initial molecule
        final_pdb_filename (str): PDB file for final molecule
        output_dir (str): Directory to save output files

    Returns:
        MolInfo: Topology, structure and filename info for the initial molecule
        MolInfo: Topology, structure and filename info for the final molecule
    """

    # Get filenames of 3 parameter files needed to describe initial molecule
    (initial_prep_filename,
     initial_frcmod_filename,
     initial_ac_filename) = get_param_files(initial_dir)

    # Edit naming for initial molecule to be correctly readable by RDKit,
    # get appropriate name mappings and update ac and prep files accordingly
    # Info on topology (RDKit) and structure (SasMol) stored in MolInfo object
    (initial_mol_info,
     element_counter) = prepare_mol_for_matching(initial_prep_filename,
                                                 initial_ac_filename,
                                                 initial_pdb_filename,
                                                 output_dir,
                                                 amino=amino)

    # Copy frcmod file to be saved with same basename as new ac and prep files
    frcmod_name = initial_mol_info.output_basename + '.frcmod'
    initial_mol_info.frcmod_filename = os.path.join(output_dir, frcmod_name)
    shutil.copyfile(initial_frcmod_filename, initial_mol_info.frcmod_filename)

    # Get the filenames of 3 parameter files needed to describe final molecule
    (final_prep_filename,
     final_frcmod_filename,
     final_ac_filename) = get_param_files(final_dir)

    # Edit naming as for initial molecule
    # Counter ensures atom names unique across both
    (final_mol_info,
     element_counter) = prepare_mol_for_matching(final_prep_filename,
                                                 final_ac_filename,
                                                 final_pdb_filename,
                                                 output_dir,
                                                 counter=element_counter,
                                                 prefix='final_',
                                                 amino=amino)

    # Copy frcmod file to be saved with same basename as edited ac and prep
    # files
    frcmod_name = final_mol_info.output_basename + '.frcmod'
    final_mol_info.frcmod_filename = os.path.join(output_dir, frcmod_name)
    shutil.copyfile(final_frcmod_filename, final_mol_info.frcmod_filename)

    return initial_mol_info, final_mol_info


def prepare_mol_for_matching(prep_filename, ac_filename, pdb_filename,
                             output_dir, counter=None, prefix='init_',
                             amino=False):
    """
    RDKit makes particular requirements of PDBs to be read. Edit input files
    to accommodate this, output edited PDB and read this in to provide
    topology and structure information.

    Args:
        prep_filename (str): Input Amber library filename
        ac_filename (str): Input Amber ac filename (contains resp charge
                           information)
        pdb_filename (str): Input PDB filename
        output_dir (str): Path to output directory
        counter (collections.Counter): Number of each element encountered in
                                       previous molecule(s)
        prefix (str): Text to prepend to output filenames (.pdb, .prep and
                      resp .ac)

    Returns:
        MolInfo: Topology, structure and filename information for the input
                 molecule
        collections.Counter: Updated number of each element encountered

    """

    pdb_basename = os.path.basename(pdb_filename)

    output_basename = prefix + os.path.splitext(pdb_basename)[0]

    output_pdb = os.path.join(output_dir, output_basename + '.pdb')
    output_ac = os.path.join(output_dir, output_basename + '.ac')
    output_prep = os.path.join(output_dir, output_basename + '.prep')

    # Tidy PDB and rename atoms to get a consistent structure which can be
    # read by RDkit (topology) and SasMol (structural information)
    # Obtain objects of both type, mapping of new atom names to originals
    # and count of the element in the ligand
    (rdkit_mol,
     safe_struct,
     name_map,
     element_counter,
     atom_types) = prepare_structure_for_matching(prep_filename,
                                                  pdb_filename,
                                                  output_pdb,
                                                  counter=counter,
                                                  amino=amino)

    cwd = os.getcwd()

    os.chdir(os.path.join(output_dir, 'tmp'))

    # Rename atoms in resp and library files to agree with updated structure
    prepare_param_for_matching(ac_filename, output_pdb, output_ac, output_prep)

    os.chdir(cwd)

    # Combine read information in MolInfo for convenience
    mol_info = MolInfo()

    mol_info.original_pdb = pdb_filename

    mol_info.pdb_filename = output_pdb
    mol_info.ac_filename = output_ac
    mol_info.prep_filename = output_prep

    mol_info.mol = rdkit_mol
    mol_info.struct = safe_struct

    mol_info.atom_types = atom_types

    mol_info.map_names_to_old_pdb = name_map
    mol_info.output_basename = output_basename

    return mol_info, element_counter


def prepare_param_for_matching(ac_filename, naming_pdb_filename,
                               output_ac, output_prep):
    """
    Update the input ac and prep files (containing resp charge and topology
    information respectively) to us the naming conventions in
    naming_pdb_filename. Output updated files.

    Args:
        ac_filename (str): Path to the input ac file
        naming_pdb_filename (str): Path to PDB file with updated atom naming
        output_ac (str): Path to use for output ac file
        output_prep (str): Path to use for output Amber library file

    Returns:

    """

    returncode = subprocess.call(['antechamber', '-fi', 'ac',
                                  '-fo', 'ac', '-i', ac_filename,
                                  '-o', output_ac,
                                  '-ao', 'name',
                                  '-a', naming_pdb_filename,
                                  '-fa', 'pdb'])

    if returncode:
        print(
            'Antechamber error: Unable to convert {0:s} to naming from {1:s}'.format(
                ac_filename,
                naming_pdb_filename))
        sys.exit(1)

    returncode = subprocess.call(['antechamber', '-i', output_ac,
                                  '-fi', 'ac',
                                  '-o', output_prep,
                                  '-fo', 'prepi'])

    if returncode:
        print(
            'Antechamber error: Unable to convert {0:s} to prep file'.format(output_ac))
        sys.exit(1)

    return


def prepare_structure_for_matching(prep_filename, pdb_filename,
                                   output_pdb, counter=None, amino=False):
    """
    Create an RdKit Mol object from the input structure. The atoms of the
    input structure are renamed to ensure they can be read by RdKit. The
    RdKit Mol, edited structure and mapping between atom names are
    returned. A PDB file using the new naming is saved to file.

    Args:
        prep_filename (str): Path to the library (prep) file
        pdb_filename (str): Path to the PDB containing atomic coordinates
                            and names
        output_pdb (str): Path to the output (atom renamed) PDB file

    Kwargs:
        counter (collections.Counter): Count of each element type seen. Allows
                                       atoms to be uniquely identified by name
                                       across molecules

    Returns:
        rdkit.Chem.rdchem.Mol: Contains molecule atoms and connections
        sasmol.SasMol: Structure containing renamed atoms
        dict: Map between input and output atom names
        collections.Counter: Updated element counts
        dict: Index to atom type mapping

    """

    prep, original_structure = read_pdb_prep_pair(prep_filename, pdb_filename)

    atom_names = original_structure.name()

    atom_types = {}
    for idx in range(original_structure.natoms()):
        atom_name = atom_names[idx]
        try:
            atom_types[idx] = prep.atom_type_from_name[atom_name]
        except:
            test_name = atom_name[1:] + atom_name[0]
            atom_types[idx] = prep.atom_type_from_name[test_name]

    if counter:

        (safe_struct,
         name_map,
         element_counter) = create_safe_atom_name_pdb(original_structure,
                                                      output_pdb,
                                                      counter=counter,
                                                      amino=amino)

    else:

        (safe_struct,
         name_map,
         element_counter) = create_safe_atom_name_pdb(original_structure,
                                                      output_pdb,
                                                      amino=amino)

    rdkit_mol = Chem.MolFromPDBFile(output_pdb, removeHs=False)

    return rdkit_mol, safe_struct, name_map, element_counter, atom_types


def get_user_selection(text, option_list, header='', default=0):
    """
    Allow user to select an option from list of options.

    Note: this is only working for string options at present

    Args:
        text (str): Text describing what is being chosen
        option_list (list): List of options from which to select

    Kwargs:
        header (str): Description for columned input
        default (int): Default option text (-1 = no default)

    Returns:
        int: index of selected option in list
    """

    print("Select {0:s}:".format(text))

    print(header)
    for item in enumerate(option_list):
        print('[{0:d}] {1:s}'.format(item[0], item[1]))

    selected = False

    while not selected:

        try:

            if default != -1:
                idx = int(input("Choice [Standard = {0:d}]: ".format(default)))
            else:
                idx = int(input("Choice: "))

            if 0 <= idx < len(option_list):

                selected = True

            else:

                print("You must select one of the presented options")

        except ValueError:

            print("Invalid input")

    return idx


def get_user_submatch(submatches, atom_info, q_diffs, q_max_atom_diffs):
    """
    Get user to select the region to be used as common atoms in the hybrid
    ligand from the selected submatches.

    Args:
        submatches (list): List of lists of atom indices in each submatch
        atom_info (dict): Naming and connectivity (AtomInfo) information
                          by atom index
        q_diffs (list): Difference in charge between submatch in initial and
                        final ligands
        q_max_atom_diffs (list): Maximum individual atom charge difference
                                (initial to final ligand) for each submatch

    Returns:
        int: Index of selected submatch in input list

    """

    option_list = []

    for idx in range(len(submatches)):
        option = ','.join(atom_info[x].name for x in submatches[idx])

        option_list.append('{0:f}\t{1:f}\t{2:s}'.format(q_diffs[idx],
                                                        q_max_atom_diffs[idx],
                                                        option))

    header_txt = "#\tq diff\tatom q diff\tatom list"

    selected = get_user_selection('substructure match',
                                  option_list,
                                  header=header_txt,
                                  default=-1)

    return selected


def get_param_files(param_path):
    """
    Find prep, frcmod and ac files in path provided. If multiple files found
    then give user the choice of which to use. These files provide the Amber
    force field description for a given molecule.

    Args:
        param_path (str): Path to search for the PDB containing atomic
                          coordinates and names

    Returns:
        str: Path to prep file
        str: Path to frcmod file
        str: Path to ac file

    """

    preps = glob.glob(os.path.join(param_path, '*.prep[ic]'))
    preps += glob.glob(os.path.join(param_path, '*.prep'))

    if not preps:

        raise Exception(
            "No ac file found in provided path: {0:s}".format(param_path))

    elif len(preps) == 1:

        prep_filename = preps[0]

    else:

        option_no = get_user_selection("Amber library (prep) file", preps)
        prep_filename = preps[option_no]

    frcmods = glob.glob(os.path.join(param_path, '*.frcmod'))

    if not frcmods:

        raise Exception(
            "Unable to find an ac file in provided path: {0:s}".format(param_path))

    elif len(frcmods) == 1:

        frcmod_filename = frcmods[0]

    else:

        option_no = get_user_selection("Amber frcmod file", frcmods)
        frcmod_filename = frcmods[option_no]

    acs = glob.glob(os.path.join(param_path, '*.ac'))

    if not acs:
        acs = glob.glob(os.path.join(param_path, '*.AC'))

    if not acs:

        raise Exception(
            "No ac file found in provided path: {0:s}".format(param_path))

    elif 'resp.ac' in acs:

        # Default choice for ac file to use
        ac_filename = 'resp.ac'

    elif len(acs) == 1:

        ac_filename = acs[0]

    else:

        option_no = get_user_selection("ac (resp charge) file", acs)
        ac_filename = acs[option_no]

    return prep_filename, frcmod_filename, ac_filename


def remove_ring_error(mol, matched, atom_info=None):
    """
    Remove incomplete rings from lists of matched atoms.

    Args:
        mol (rdkit.Chem.rdchem.Mol): Contains information on atoms in molecule
        matched (list): Matched atom indices
        atom_info (dict): Naming and connectivity (AtomInfo) information
                          by atom index

    Returns:
        list: list of matches atom indices with partial ring selections
              removed

    """

    atom_rings = mol.GetRingInfo().AtomRings()

    all_ring_atoms = [x for sublist in atom_rings for x in sublist]

    updated_match = []

    # Include only atoms matching complete rings in updated list
    for ring in atom_rings:
        if set(ring).issubset(matched):
            updated_match += ring

    # Add atoms not in rings at all
    updated_match += list(set(matched).difference(all_ring_atoms))

    if atom_info:

        # In cases where ring links multiple matching sections
        # need to find largest connected section

        disjoint_sections = []

        for idx in updated_match:

            if not disjoint_sections:

                disjoint_sections.append([idx])

            else:

                # Add atom to either a new list or a list containing an atom
                # it is bound to
                info = atom_info[idx]

                section_idx = None

                bound_match = list(
                    set(info.bound).intersection(set(updated_match)))

                for bound_idx in bound_match:

                    for check_idx in range(len(disjoint_sections)):

                        if bound_idx in disjoint_sections[check_idx]:
                            section_idx = check_idx
                            break

                # Add this atom and any bound to it to appropriate list
                if section_idx is None:

                    tmp = [idx]
                    tmp += bound_match
                    disjoint_sections.append(tmp)

                else:

                    disjoint_sections[section_idx].append(idx)
                    disjoint_sections[section_idx] += bound_match

        # Due to atom/bond ordering some linked sections may be
        # separated - combine these and retain only unique indices
        final_disjoint_sections = []
        while len(disjoint_sections) > 0:

            first, rest = disjoint_sections[0], disjoint_sections[1:]
            first = set(first)

            len_previous_first = -1

            while len(first) > len_previous_first:

                len_previous_first = len(first)

                rest2 = []

                for existing_list in rest:

                    if len(first.intersection(set(existing_list))) > 0:

                        first |= set(existing_list)

                    else:

                        rest2.append(existing_list)

                rest = rest2

            final_disjoint_sections.append(first)
            disjoint_sections = rest

        # Select the largest disjoint section
        updated_match = max(final_disjoint_sections, key=len)

    return updated_match


def get_bridge_atoms(mol, matched_idxs):
    """
    Produce list of atoms that bridge between matched region and the rest of
    the molecule.

    Args:
        mol (rdkit.Chem.rdchem.Mol): Molecular connectivity information
        matched_idxs (list): Indices of matched atoms

    Returns:
        list: Indices for matched atoms bound to non-matched atoms

    """

    bridge_atoms = []

    for bond in mol.GetBonds():

        begin_idx = bond.GetBeginAtomIdx()
        end_idx = bond.GetEndAtomIdx()

        begin_matched = begin_idx in matched_idxs
        end_matched = end_idx in matched_idxs

        if begin_matched != end_matched:

            if begin_matched and begin_idx not in bridge_atoms:

                bridge_atoms.append(begin_idx)

            elif end_idx not in bridge_atoms:

                bridge_atoms.append(end_idx)

    return bridge_atoms


def get_bridge_ring(ring_no, atom_rings, atom_info):
    idxs_off_ring = []

    seen_rings = [ring_no]
    check_ring_atoms = atom_rings[ring_no]

    while len(check_ring_atoms):

        check_rings = []

        for idx in check_ring_atoms:

            bound = atom_info[idx].bound

            for bound_idx in bound:

                if bound_idx not in check_ring_atoms:

                    if atom_info[bound_idx].rings:

                        for new_ring in atom_info[idx].rings:

                            if new_ring not in check_rings and new_ring not in seen_rings:
                                check_rings.append(new_ring)

                    else:

                        idxs_off_ring.append(bound_idx)

        new_check_atoms = []

        for ring_idx in check_rings:
            for idx in atom_rings[ring_idx]:
                if idx not in check_ring_atoms:
                    new_check_atoms.append(idx)

        check_ring_atoms = new_check_atoms

        seen_rings += check_rings

    return idxs_off_ring


def get_stop_ring_remove(idx, atom_info, atom_rings, matched):
    """
    Get indices of non-ring atoms connected to the ring containing the atom
    with index idx (or rings connected to that ring). These atoms are where
    removal of a ring from the matched region stops. Due to this goal only
    indices of matched atoms are reported.

    Args:
        idx (int): Atom index for atom being removed
        atom_info (dict): Naming and connectivity (AtomInfo) information
                          by atom indexm
        atom_rings (list): List of lists of atom indices for all rings in
                           molecule
        matched (list): Atom indices for the macthed region of the molecule

    Returns:
        list: indices of atoms where ring removal finishes

    """

    stop_idxs = []

    start_ring = atom_info[idx].rings[0]

    off_idxs = get_bridge_ring(start_ring, atom_rings, atom_info)

    for off_idx in off_idxs:
        if off_idx in matched:
            stop_idxs.append(off_idx)

    return stop_idxs


# def get_stop_ring_remove(idx, atom_info, atom_rings, matched):
#     """
#     Get indices of non-ring atoms connected to the ring containing the atom
#     with index idx (or rings connected to that ring). These atoms are where
#     removal of a ring from the matched region stops. Due to this goal only
#     indices of matched atoms are reported.
#
#     Args:
#         idx (int): Atom index for atom being removed
#         atom_info (dict): Naming and connectivity (AtomInfo) information
#                           by atom indexm
#         atom_rings (list): List of lists of atom indices for all rings in
#                            molecule
#         matched (list): Atom indices for the macthed region of the molecule
#
#     Returns:
#         list: indices of atoms where ring removal finishes
#
#     """
#
#     stop_idxs = []
#
#     # Start with the original atom being removed
#     start_info = atom_info[idx]
#
#     # Get indices of all rings of which it is part
#     for ring_no in start_info.rings:
#
#         for atom_idx in atom_rings[ring_no]:
#
#             info = atom_info[atom_idx]
#
#             for bound_idx in info.bound:
#
#                 if not atom_info[bound_idx].rings:
#
#                     if (bound_idx not in stop_idxs) and (bound_idx in matched):
#
#                         stop_idxs.append(bound_idx)
#
#     return stop_idxs


def get_linked_to_remove(idx, atom_info, matched, stop_list):
    """
    Obtain list of atoms to be removed from the macthed list in order to
    cleanly remove atom with index idx. This includes atoms in rings
    containing idx (and rings linked directly to these) and atoms bound
    to atom idx and nothing else. The process is recursive to allow the
    removal of sections of branched structures.

    Args:
        idx (int): Index of atom to be removed from match
        atom_info (dict): Naming and connectivity (AtomInfo) information
                          by atom index
        matched (list): Indices of matched atoms
        stop_list (list): Indices of atoms that should end removal region.

    Returns:
        list: Indices to remove from match

    """

    to_remove = [idx]

    stop_list.append(idx)

    atom = atom_info[idx]

    for bonded_idx in atom.bound:

        if (bonded_idx in matched) and (bonded_idx not in stop_list):
            to_remove += get_linked_to_remove(bonded_idx, atom_info,
                                              matched, stop_list)

    return to_remove


def get_submatches(mol, atom_info, match_idxs):
    """
    Obtain a list of submatches within the provided selection of
    matching atoms within mol. The removal of any atom in a ring
    from the match results in the removal of the entire ring.

    Args:
        mol (rdkit.Chem.rdchem.Mol): Molecular connectivity information
        atom_info (dict): Naming and connectivity (AtomInfo) information
                          by atom index
        match_idxs (list): Inidices of matched atoms

    Returns:
        list: List of lists of atom indices for each submatch identified

    """

    atom_rings = mol.GetRingInfo().AtomRings()

    options = []
    trial_bridges = []

    # Identify atoms which link matched to unmatched region of the molecule
    original_bridge_idxs = get_bridge_atoms(mol, match_idxs)

    # Starting from each bridge between matched and unmatched region list
    # segments generated by removing each atom sequentially from the match
    # Removal of an atom in a ring removes the ring and attached atoms
    # are removed alongside the atom of interest
    for start_bridge_idx in range(len(original_bridge_idxs)):

        # List to store potential sections to starting from each bridge in
        # the original match
        options.append([])

        # Start search at bridge atom from the full match
        bridge_idxs = [original_bridge_idxs[start_bridge_idx]]

        # Loop until don't find any new bridge indices
        while True:

            for bridge_idx in bridge_idxs:

                bridge_info = atom_info[bridge_idx]

                # Get list of atoms where region removal should stop
                if bridge_info.rings:

                    potential_stop_idxs = get_stop_ring_remove(bridge_idx,
                                                               atom_info,
                                                               atom_rings,
                                                               match_idxs)

                else:

                    potential_stop_idxs = [
                        x for x in bridge_info.bound if x in match_idxs]

                # Get selections of atoms to remove for each potential section
                # to be removed
                for stop_idx in potential_stop_idxs:

                    stop_idxs = [stop_idx]

                    remove_selection = sorted(get_linked_to_remove(bridge_idx,
                                                                   atom_info,
                                                                   match_idxs,
                                                                   stop_idxs))

                    # Add unique options to the list for starting bridge atom
                    if ((len(remove_selection) < len(match_idxs) - 1) and
                            (remove_selection not in options[start_bridge_idx])):
<<<<<<< HEAD

=======
>>>>>>> 41f56aac
                        options[start_bridge_idx].append(remove_selection)

            # Record which bridge indices have already been evaluated
            trial_bridges += bridge_idxs

            # Reset list of bridges to be evaluated and reset to contain those
            # created when each section identified above is removed
            bridge_idxs = []

            for option in options[start_bridge_idx]:
                new_match = list(set(match_idxs) - set(option))

                # Don't re-examine bridges that we have checked already
                bridge_idxs += [
                    x for x in get_bridge_atoms(
                        mol, new_match) if x not in trial_bridges]

            if len(set(bridge_idxs)) < 1:
                break

    # Need a comprehensive list of all possible removals that can be used to
    # produce a valid submatch
    # a) Create all possible combinations of section removals
    tmp = []

    for comb_length in range(1, len(options) + 1):

        for combination in itertools.combinations(options, comb_length):

            for product in itertools.product(*combination):

                combined_removal_atoms = set(
                    [item for sublist in product for item in sublist])

                if combined_removal_atoms not in tmp:
                    tmp.append(combined_removal_atoms)

    # Get a unique set of options (sorted to make comparisons easier later on)
    full_options = [sorted(list(x)) for x in set(tuple(x) for x in tmp)]

    # b) Ensure single bridge atoms are recorded
    for bridge_options in options:

        for option in bridge_options:

            option.sort()

            if option not in full_options:
                full_options.append(option)

    # c) Add full match to options (i.e. removal of no atoms from match)
    full_options.append([])

    full_options.sort(key=len)

    # Submatches = match - removed atoms for each option created above
    submatches = []

    for removal_list in full_options:

        submatch = sorted(set(match_idxs) - set(removal_list))

        if submatch:
            submatches.append(submatch)

    # for i in range(len(submatches)):
    #     print(submatches[i])
    #     print(full_options[i])

    # sys.exit()

    return submatches


def get_charge_diffs_submatches(submatches, matched_idx_map,
                                initial_charge_map, final_charge_map):
    """
    Get overal land maximum individual atom charge differences between the
    initial and final molecules for each submatch passed in.

    Args:
        submatches (list): List of lists of atom indices for each submatch
        matched_idx_map (dict): Map index of atom in initial to that in the
                                final molecule
        initial_charge_map (bac_ties.bac_atom_data.PdbRdkitChargeMap): Charges for atom indices for initial molecule
        final_charge_map (bac_ties.bac_atom_data.PdbRdkitChargeMap): Charges for atom indices for final molecule

    Returns:
        list: Overall charge differences for each submatch
        list: Maximum atomic charge difference for each submatch

    """

    q_diffs = []
    q_max_atom_diffs = []

    for submatch in submatches:

        q_diff_total = 0
        q_max_atom_diff = 0

        for idx in submatch:

            q_init = initial_charge_map.charge_rdkit_idx(idx)

            idx_final = matched_idx_map[idx]

            q_final = final_charge_map.charge_rdkit_idx(idx_final)

            q_diff = q_init - q_final

            if abs(q_diff) > q_max_atom_diff:
                q_max_atom_diff = abs(q_diff)

            q_diff_total += q_diff

        q_max_atom_diffs.append(q_max_atom_diff)
        q_diffs.append(abs(q_diff_total))

    return q_diffs, q_max_atom_diffs


def output_submatches_file(submatches, selected,
                           q_diffs, q_max_atom_diffs,
                           initial_info, final_info,
                           matched_idx_map, output_dir):
    """
    Output a summary file detailing the possible submatches and the atomic
    charge differences between the initial and final molecules

    Args:
        submatches (list): List of lists of atom indices for each submatch
        selected (int): Index of selected submatch in teh list above
        q_diffs (list): Overall charge difference for each submatch
        q_max_atom_diffs (list): Maximum individual atom charge difference
                                 for each submatch
        initial_info (dict): Naming and connectivity information (AtomInfo)
                             by atom index (initial molecule)
        final_info (dict): Naming and connectivity information (AtomInfo)
                           by atom index (final molecule)
        matched_idx_map (dict): Map index of atom in initial to that in the
                                final molecule
        output_dir (str): Path in which to save output

    Returns:

    """

    out_filename = os.path.join(output_dir, 'original_matches.txt')

    out_file = open(out_filename, 'w')

    print('List of all available matches ', file=out_file)
    print('Uses atom names from initial molecule', file=out_file)
    print('Atom_Q_diff = maximum difference in selection\n', file=out_file)

    print('#\tQ_diff\tAtom_Q_diff\tMatched atoms', file=out_file)

    for sub_no in range(len(submatches)):
        match = submatches[sub_no]
        option = ' '.join(initial_info[x].name for x in match)

        print('{0:d}\t{1:f}\t{2:f}\t{3:s}'.format(sub_no, q_diffs[sub_no],
                                                  q_max_atom_diffs[sub_no],
                                                  option),
              file=out_file)

    print(file=out_file)

    print('Selected: {0:d}'.format(selected), file=out_file)

    print(file=out_file)

    print('Name_initial\tName_final\tQ_initial\tQ_final\tAtom_Q_diff', file=out_file)

    for idx1, idx2 in matched_idx_map.iteritems():
        name1 = initial_info[idx1].name
        name2 = final_info[idx2].name
        charge1 = initial_info[idx1].charge
        charge2 = final_info[idx2].charge
        diff = charge1 - charge2

        print('{0:s}\t{1:s}\t{2:f}\t{3:f}\t{4:f}'.format(name1, name2,
                                                         charge1, charge2,
                                                         diff),
              file=out_file)

    print('\nNote: Names from initial are used in final output', file=out_file)

    print('\nUnmatched atoms from initial:', file=out_file)

    unmatched_idxs = [initial_info[
        x].name for x in initial_info.keys() if x not in matched_idx_map.keys()]
    unmatched_txt = ' '.join(unmatched_idxs)
    print(unmatched_txt, file=out_file)

    print('\nUnmatched atoms from final:', file=out_file)

    unmatched_idxs = [final_info[x].name for x in final_info.keys(
    ) if x not in matched_idx_map.keys()]
    unmatched_txt = ' '.join(unmatched_idxs)
    print(unmatched_txt, file=out_file)

    out_file.close()

    return


def check_atom_type_match(matched_idx_map, initial_mol_info, final_mol_info):
    """
    Check atom types for matched atoms are the same in both molecules. If not
    the same report to user and ask if they wish to continue and ends if not.

    Args:
        matched_idx_map (dict): Map index for initial molecule to index of the
                                corresponding atom in the final molecule
        initial_mol_info (MolInfo()): Structure, name and type information for
                                      the initial molecule
        final_mol_info (MolInfo()): Structure, name and type information for
                                    the final molecule

    Returns:

    """

    init_names = initial_mol_info.struct.name()
    final_names = final_mol_info.struct.name()

    type_match_error = False

    for init_idx, final_idx in matched_idx_map.iteritems():

        init_type = initial_mol_info.atom_types[init_idx]
        final_type = final_mol_info.atom_types[final_idx]

        if init_type != final_type:
            init_name = init_names[init_idx]
            final_name = final_names[final_idx]

            print(
                'WARNING: Matched atoms of different types: {0:s} ({1:s}) - {2:s} ({3:s})'.format(
                    init_name,
                    init_type,
                    final_name,
                    final_type))
            type_match_error = True

    if type_match_error:

        choice = input(
            "Given type match error do you want to proceed (y/[n])?")
        if choice.lower() != 'y':
            sys.exit(1)

    return


def compare_ligands(initial_dir, initial_pdb, final_dir, final_pdb,
                    output_dir, manual, tolerance=0.1, atom_tolerance=0.1,
                    amino=False):
    """
    Compare ligands and select a matching region from both that will be
    used as the common region when building the final hybrid ligand.
    Return information on both ligands and the matched region.

    Args:
        initial_dir (str): Path to files describing initial molecule
        initial_pdb (str): Path to PDB for initial molecule
        final_dir (str): Path to files describing final molecule
        final_pdb (str): Path to PDB for final molecule
        output_dir (str): Path to save output
        manual (bool): Will teh user manually select the submatch to use?

    Returns:
        MolInfo: Topology, structure and filename information for the
                 initial molecule
        dict: Atomic information for initial molecule: keys = atom index
              (RDKit style), values = AtomInfo containing bond and naming
              information
        MolInfo: Topology, structure and filename information for the
                 final molecule
        dict: Atomic information for final molecule: keys = atom index
              (RDKit style), values = AtomInfo containing bond and naming
              information
        dict: Map of RDKit indices from initial to final molecule for
              matched atoms
        list: Indices of atoms of the selected submatch (uses initial molecule
              and RDKit style indexing.

    """

    # Read structure and topology information from PDBs
    # Identify matching ac, prep and frcmod files in input directories
    # RDKit requires atom name changes, update input files & move to output_dir
    initial_mol_info, final_mol_info = prepare_mols(initial_dir, final_dir,
                                                    initial_pdb, final_pdb,
                                                    output_dir, amino=amino)

    # Map charges from resp ac file to atom names and indexes
    initial_charge_map = create_charge_idx_map(initial_mol_info.ac_filename,
                                               initial_mol_info.struct)

    final_charge_map = create_charge_idx_map(final_mol_info.ac_filename,
                                             final_mol_info.struct)

    # Get dictionary containing AtomInfo for each atom
    # (uses RDKit index as key)
    initial_atom_info = get_atom_info_rdkit(initial_mol_info.mol,
                                            charge_map=initial_charge_map)

    final_atom_info = get_atom_info_rdkit(final_mol_info.mol,
                                          charge_map=final_charge_map)

    # Find largest matching region between PDBs (Miximal Common Substructure)

    rdkit_mols = [initial_mol_info.mol, final_mol_info.mol]
    mcs_result = rdFMCS.FindMCS(rdkit_mols, completeRingsOnly=True)

    if mcs_result:

        shared = Chem.MolFromSmarts(mcs_result.smartsString)

        initial_match_idxs = initial_mol_info.mol.GetSubstructMatch(shared)
        final_match_idxs = final_mol_info.mol.GetSubstructMatch(shared)

        # Map to get equivalent atom index in final molecule to the in the
        # initial model (matched region)
        matched_idx_map = dict(zip(initial_match_idxs, final_match_idxs))

        initial_match_idxs = remove_ring_error(initial_mol_info.mol,
                                               initial_match_idxs,
                                               atom_info=initial_atom_info)

        # Update final matched idx list and initial to final map to account
        # for removed ring atoms

        final_match_idxs = [matched_idx_map[x] for x in initial_match_idxs]

        matched_idx_map = dict(zip(initial_match_idxs, final_match_idxs))

        if len(initial_match_idxs) == 0:
            print("No matching region (excluding incomplete rings) could be identified!")
            sys.exit(0)

        check_atom_type_match(
            matched_idx_map,
            initial_mol_info,
            final_mol_info)

        # Get all potential sub-matches with complete rings
        # (includes complete match)
        submatches = get_submatches(initial_mol_info.mol, initial_atom_info,
                                    initial_match_idxs)

        (q_diffs,
         q_max_atom_diffs) = get_charge_diffs_submatches(submatches,
                                                         matched_idx_map,
                                                         initial_charge_map,
                                                         final_charge_map)

        # Manual selection of submatch by user or automatic choice
        if manual:

            selected_idx = get_user_submatch(submatches, initial_atom_info,
                                             q_diffs, q_max_atom_diffs)

        else:

            all_options = range(len(submatches))
            filtered_q_total = [
                x for x in all_options if q_diffs[x] < tolerance]
            filtered_q_atom = [
                x for x in filtered_q_total if q_max_atom_diffs[x] < atom_tolerance]

            all_filtered_matches = []

            if len(filtered_q_atom) > 0:

                for submatch_idx in filtered_q_atom:

                    submatch = submatches[submatch_idx]

                    no_heavy = 0

                    for idx in submatch:

                        if initial_atom_info[idx].name.strip(
                                '0123456789') != 'H':
                            no_heavy += 1

                    if no_heavy > 1:
                        all_filtered_matches.append(submatch_idx)

                if len(all_filtered_matches) > 0:

                    selected_idx = all_filtered_matches[0]

                else:

                    print(
                        'Warning: Only acceptable matches with at most 1 heavy atom found')
                    selected_idx = filtered_q_atom[0]

            else:

                print("No options fit standard filter - select manually\n")

                selected_idx = get_user_submatch(submatches, initial_atom_info,
                                                 q_diffs, q_max_atom_diffs)

    else:

        print("No matching region could be identified!")
        sys.exit(1)

    selected_submatch = submatches[selected_idx]

    # Output all submatches and information informing choice
    output_submatches_file(submatches, selected_idx,
                           q_diffs, q_max_atom_diffs,
                           initial_atom_info, final_atom_info,
                           matched_idx_map, output_dir)

    return (
        initial_mol_info,
        initial_atom_info,
        final_mol_info,
        final_atom_info,
        matched_idx_map,
        selected_submatch)


def rename_common_atoms_final(final_struct, initial_submatch_idxs,
                              initial_atom_info, idx_map):
    """
    Rename atoms in the input final structure to reflect those for the
    equivalent atoms in the initial molecule.

    Args:
        final_struct (sasmol.SasMol): Structure information for final molecule
        initial_submatch_idxs (list): Indices of chosen matching atoms in
                                      initial molecule
        initial_atom_info (dict): Naming and connectivity (AtomInfo)
                                  information by atom index
        idx_map (dict): Mapping of initial to final indices for matched atoms

    Returns:

    """

    final_common_idxs = [idx_map[x] for x in initial_submatch_idxs]
    inverse_idx_map = {v: k for k, v in idx_map.items()}

    current_names = final_struct.name()
    new_names = []

    for idx in range(final_struct.natoms()):

        if idx in final_common_idxs:

            initial_idx = inverse_idx_map[idx]
            new_name = initial_atom_info[initial_idx].name
            new_names.append(new_name)

        else:

            new_names.append(current_names[idx])

    final_struct.setName(new_names)

    return


def update_final_description(final_mol_info, initial_submatch_idxs,
                             initial_atom_info, idx_map, output_dir):
    """
    Update the files (.pdb, .prep and .ac) describing the final ligand to use
    naming consistent with matched area in the initial molecule.

    Args:
        final_mol_info (MolInfo): Topology, structure and filename information
                                  for the final molecule
        initial_submatch_idxs (list): Indices of selected matched atoms in
                                      initial molecule
        initial_atom_info (dict): Atomic charge and naming information by index
        idx_map (dict): Map of initial to final molecule indices
        output_dir (str): Path to store output files

    Returns:

    """

    renamed_pdb = os.path.join(output_dir, 'final_renamed.pdb')
    renamed_ac = os.path.join(output_dir, 'final_renamed.ac')
    renamed_prep = os.path.join(output_dir, 'final_renamed.prep')

    rename_common_atoms_final(final_mol_info.struct,
                              initial_submatch_idxs,
                              initial_atom_info,
                              idx_map)

    final_mol_info.struct.write_pdb(renamed_pdb, 0, 'w')
    final_mol_info.mol = Chem.MolFromPDBFile(renamed_pdb)

    cwd = os.getcwd()

    os.chdir(os.path.join(output_dir, 'tmp'))

    prepare_param_for_matching(final_mol_info.ac_filename,
                               renamed_pdb, renamed_ac, renamed_prep)

    os.chdir(cwd)

    final_mol_info.ac_filename = renamed_ac
    final_mol_info.prep_filename = renamed_prep
    final_mol_info.pdb_filename = renamed_pdb

    return


def calc_coor_com(struct, atom_names, frame=0):
    """
    Calculate the coordinates and centre of mass of the selected atoms in
    struct. Coordinates are returned in the order of the names in the
    input list.

    Args:
        struct (sasmol.SasMol: Molecular structure information
        atom_names (list): Atom names to use in selection from struct
        frame (int): Number of frame to use for coordinates in struct

    Returns:
        np.array: Array containing x,y,z coordinates for each selected atoms
        np.array: Coordinates of the centre of mass of teh selected atoms

    """

    formatted_atom_names = seg_list = ['"{0:s}"'.format(x) for x in atom_names]
    filter_txt = 'name[i] in [{0:s}]'.format(','.join(formatted_atom_names))

    err, mask = struct.get_subset_mask(filter_txt)
    tmp_struct = sasmol.SasMol(0)
    struct.copy_molecule_using_mask(tmp_struct, mask, frame)

    com = tmp_struct.calccom(frame)

    # Coordinates need to be in the order of the input atom names
    coor = []
    tmp_coor = tmp_struct.coor()[frame]
    tmp_names = tmp_struct.name()

    for name in atom_names:
        idx = tmp_names.index(name)

        coor.append(tmp_coor[idx])

    coor = np.array(coor)

    return coor, com


def align_molecules_using_common(align_struct, target_struct,
                                 common_atom_names, frame=0):
    """
    Align structure on target using the selected common atom names.

    Args:
        align_struct (sasmol.SasMol): Atomic information for structure to be
                                      aligned
        target_struct (sasmol.SasMol): Atomic information for target structure
                                       for alignment
        common_atom_names (list): Atom names to be used in the alignment
        frame (int): Number of frame to use for coordinates in alignment

    Returns:

    """

    align_coor, align_com = calc_coor_com(align_struct, common_atom_names)
    target_coor, target_com = calc_coor_com(target_struct, common_atom_names)

    align_struct.align(frame, align_coor, align_com, target_coor, target_com)

    return


def calculate_average_charges(initial_atom_info, final_atom_info,
                              submatch, matched_idx_map):
    """
    Calculate the average charge of each atom in the submatch, using the
    charges in the initial and final molecules.

    Args:
        initial_atom_info (dict): Atomic charge and naming information by index
                                  (initial molecule)
        final_atom_info (dict): Atomic charge and naming information by index
                                (final molecule)
        submatch (list): Atomic indices of chosen matching atoms
        matched_idx_map: Map of initial to final molecule indices

    Returns:
        list: Average charge of each atom in submatch

    """

    average_charges = {}

    for initial_idx in submatch:
        atom_name = initial_atom_info[initial_idx].name
        final_idx = matched_idx_map[initial_idx]

        charge1 = initial_atom_info[initial_idx].charge
        charge2 = final_atom_info[final_idx].charge

        average_charges[atom_name] = (charge1 + charge2) / 2.0

    return average_charges


def write_charge_constraint_file(avg_charges, struct, atom_info, filename):
    """
    Write a constraint file for use in Antechamber that constrains the charge
    of each atom for which an average charge is provided to this charge.

    Args:
        avg_charges (dict): Average charge by atom name (matched atoms only)
        struct (sasmol.SasMol: Atomic information for molecule
        atom_info (dict): Atomic charge and naming information by index
        filename (str): Filename into which to save the constraints

    Returns:

    """

    out_file = open(filename, 'w')

    for idx, atom_name in enumerate(struct.name()):

        if atom_name in avg_charges:

            avg_charge = avg_charges[atom_name]

            # idx use here is a bit dubious - but should work
            original_charge = atom_info[idx].charge

            charge_diff = abs(avg_charge - original_charge)

            if charge_diff > 0.5:
                print(
                    "Charge difference > 0.5 (0:f) for atom {1:s}".format(
                        charge_diff, atom_name))

            print('CHARGE {0:.6f} {1:d} {2:s}'.format(avg_charge,
                                                      idx + 1,
                                                      atom_name),
                  file=out_file)

    out_file.close()

    return


def create_updated_prep_frcmod(src_dir, ac_filename,
                               constraint_filename, mol_name):
    """
    Use antechamber to produce prep and frcmod files for selected molecule,
    constraining selected atomic charges to average values (between initial
    and final molecules).

    Args:
        src_dir (str): Path in which to find ESP file
        ac_filename (str): Path to original ac file
        constraint_filename (str): Path to charge constraint file
        mol_name (str): Name to be given to output molecule

    Returns:

    """

    source_esp_filename = os.path.join(src_dir, 'ANTECHAMBER.ESP')
    esp_filename = 'original_antrechamber.esp'
    shutil.copyfile(source_esp_filename, esp_filename)

    returncode = 0

    # Get input files for two stage resp fitting (using constraints)
    returncode += subprocess.call(['respgen', '-i', ac_filename,
                                   '-o', mol_name + '.respin1',
                                   '-f', 'resp1',
                                   '-e', '1',
                                   '-a', constraint_filename])

    returncode += subprocess.call(['respgen', '-i', ac_filename,
                                   '-o', mol_name + '.respin2',
                                   '-f', 'resp2',
                                   '-e', '1',
                                   '-a', constraint_filename])

    qin_filename = mol_name + '_QIN'
    os.rename('QIN', qin_filename)

    # Perform resp fitting
    returncode += subprocess.call(['resp', '-O', '-i', mol_name + '.respin1',
                                   '-o', mol_name + '.respout1',
                                   '-e', esp_filename,
                                   '-t', mol_name + '_qout',
                                   '-q', qin_filename])

    returncode += subprocess.call(['resp', '-O', '-i', mol_name + '.respin2',
                                   '-o', mol_name + '.respout2',
                                   '-e', esp_filename,
                                   '-t', mol_name + '_QOUT',
                                   '-q', mol_name + '_qout'])

    # Convert resp output into ac file format
    returncode += subprocess.call(['antechamber', '-i', ac_filename,
                                   '-fi', 'ac', '-c', 'rc',
                                   '-cf', mol_name + '_QOUT',
                                   '-o', mol_name + '.prep',
                                   '-fo', 'prepi',
                                   '-rn', mol_name.upper()])

    # Output missing force field parameters in frcmod format
    returncode += subprocess.call(['parmchk', '-i', mol_name + '.prep',
                                   '-f', 'prepi',
                                   '-o', mol_name + '.frcmod'])

    if returncode:
        print('ERROR: Failed to create updated topology files')
        print('Source ESP: {0:s}'.format(esp_filename))
        print('Source AC: {0:s}'.format(ac_filename))
        print('Constraints: {0:s}'.format(constraint_filename))
        sys.exit(1)

    return


def update_topology_for_combining(average_charges, mol_info, atom_info,
                                  src_dir, output_dir, role='initial'):
    """
    Create updated topology for molecule, constraining matched atoms to the
    average charge between the initial and final molecules.

    Args:
        average_charges (dict): Average charges (initial and final molecules)
                               for matched atoms
        mol_info (MolInfo): Topology, structure and filename information
                            for the molecule
        atom_info (dict): Atomic charge and naming information by index
        src_dir (str): Path to directory containing files used in original
                       topology creation
        output_dir (str): Destination path for output
        role (str): Select either 'initial' or 'final' molecule
                    (determines file and residue naming)

    Returns:
        str: Path to directory containing output topology files
        str: Path to output Amber library file

    """

    struct = mol_info.struct
    ac_filename = mol_info.ac_filename

    top_output_dir = os.path.join(output_dir, role + '_top')
    os.makedirs(top_output_dir)

    start_dir = os.getcwd()

    os.chdir(top_output_dir)

    # Write constraint file for use in updating topology
    constraint_filename = os.path.join(top_output_dir, 'chg_constraint')
    write_charge_constraint_file(average_charges, struct, atom_info,
                                 constraint_filename)

    if role == 'initial':
        mol_name = 'ini'
    else:
        mol_name = 'fin'

    # Create updated topology using charge constraints for matched atoms
    create_updated_prep_frcmod(src_dir, ac_filename, constraint_filename,
                               mol_name)

    lib_filename = prep_to_lib(mol_name)
    lib_filename = os.path.abspath(lib_filename)

    os.chdir(start_dir)

    return top_output_dir, lib_filename


def prep_to_lib(mol_name):
    """
    Convert an Amber prep file into an Amber library file (which is easier to
    manipulate).

    Args:
        mol_name (str): Three letter name used for molecules residue name

    Returns:
        str: Filename of output library file

    """

    prep_to_lib_template = '''
source leaprc.gaff
loadamberparams {0:s}.frcmod
loadamberprep {0:s}.prep
saveamberparm {1:s} {0:s}.top {0:s}.crd
saveoff {1:s} {0:s}.lib
quit
'''

    # Write tleap command to input file
    tleap_script = prep_to_lib_template.format(mol_name, mol_name.upper())

    leap_in_filename = mol_name + '.leapin'

    leap_in_file = open(leap_in_filename, 'w')
    print(tleap_script, file=leap_in_file)
    leap_in_file.close()

    # run tleap using input file
    returncode = subprocess.call(['tleap', '-s', '-f', leap_in_filename])

    if returncode:
        cur_dir = os.getcwd()
        print('ERROR: tleap failure in: {0:s}'.format(cur_dir))
        sys.exit(1)

    return '{0:s}.lib'.format(mol_name)


def create_combined_structure(initial_struct, final_struct,
                              common_names, resname='LIG'):
    """
    Create a sasmol.SasMol describing the hybrid ligand - i.e. copy the
    appearing atoms from the final molecule and add to those from the initial
    molecule.

    Args:
        initial_struct (sasmol.SasMol): Atomic information for the initial
                                        molecule
        final_struct (sasmol.SasMol): Atomic information for the final molecule
        common_names (list): Names of atoms common to both molecules
        resname (str): Name to be given to the combined molecule

    Returns:
        sasmol.SasMol:

    """

    frame = 0

    # Create a sasmol style selection string for the matched/common atoms
    formatted_atom_names = seg_list = [
        '"{0:s}"'.format(x) for x in common_names]
    filter_txt = 'name[i] not in [{0:s}]'.format(
        ','.join(formatted_atom_names))

    # Select matched atoms in the final molecule and copy to new SasMol object
    err, mask = final_struct.get_subset_mask(filter_txt)

    if err:
        raise Exception(err)

    tmp_struct = sasmol.SasMol(0)
    final_struct.copy_molecule_using_mask(tmp_struct, mask, frame)

    # Combine the full ligand with disappearing atoms with just the appearing
    # atoms from the second ligand in a new SasMol object
    combined_structure = sasmol.SasMol(0)
    error = combined_structure.merge_two_molecules(initial_struct, tmp_struct)

    if error:
        raise Exception(error)

    # Tidy up the residue naming, etc. of the combined ligand
    natoms_combined = combined_structure.natoms()
    combined_structure.setResname([resname] * natoms_combined)
<<<<<<< HEAD
    combined_structure.setResid([1] * natoms_combined)
=======
>>>>>>> 41f56aac
    combined_structure.setChain(['X'] * natoms_combined)
    combined_structure.setSegname(['X'] * natoms_combined)

    return combined_structure


def create_combined_amber_lib_file(initial_lib_filename, final_lib_filename,
                                   output_filename, common_atom_names,
                                   resname='LIG'):
    """
    Combine the Amber library files for the initial and final molecule to
    create one for the hybrid ligand.

    Args:
        initial_lib_filename (str): Path to amber library file for initial
                                    molecule
        final_lib_filename (str): Path to amber library file for final molecule
        output_filename (str): Path for output hybrid library file
        common_atom_names (list): Atom names common to both molecules
        resname (str): Name to use for hybrid residue

    Returns:

    """

    # Get atom and connectivity information from library files for both
    # molecules
    initial_lib_info = parse_amber_lib_file(initial_lib_filename)
    final_lib_info = parse_amber_lib_file(final_lib_filename)

    # Library indices have no correlation with those in PDB
    # Need to create new mapping to names
    initial_lib_match_idx_map = {}

    for idx in range(len(initial_lib_info['atom'])):

        atom = initial_lib_info['atom'][idx]

        if atom['name'] in common_atom_names:
            initial_lib_match_idx_map[atom['name']] = atom['index']

    n_atoms_original = len(initial_lib_info['atom'])

    # Edit library file information for the final molecule so that appearing
    # indices follow on from initial library file
    # Connections to matched section edited to point to equivalent atom in
    # initial molecule
    edited_final_lib_info = edit_final_lib_info(final_lib_info,
                                                n_atoms_original,
                                                initial_lib_match_idx_map)

    # Add appearing atoms from the final molecule to the library information
    initial_lib_info['connectivity'] += edited_final_lib_info['connectivity']
    initial_lib_info['connectivity'].sort(key=lambda x: x['ndx1'])

    initial_lib_info['atom'] += edited_final_lib_info['atom']

    initial_lib_info['positions'] += edited_final_lib_info['positions']

    write_amber_lib_from_info(initial_lib_info, output_filename, resname)

    return


def test_hybrid_library(output_dir):
    """
    Check that the output library can be used to create a valid amber topology.
    Also convert to prepc format anc heck with parmchk

    Args:
        output_dir (str): Path to directory holding output files

    Returns:

    """

    start_dir = os.getcwd()

    os.chdir(output_dir)

    test_system_build_template = '''
source leaprc.gaff
frcmod = loadamberparams hybrid.frcmod
loadoff hybrid.lib
hybrid = loadpdb hybrid.pdb
saveamberprep hybrid test.prepc
saveamberparm hybrid test.top test.crd
savepdb hybrid test.pdb
quit

'''

    leap_in_filename = 'test.leapin'

    leap_in_file = open(leap_in_filename, 'w')
    print(test_system_build_template, file=leap_in_file)
    leap_in_file.close()

    output = subprocess.check_output(
        ['tleap', '-s', '-f', leap_in_filename], stderr=subprocess.STDOUT)

    missing_angles = []
    missing_dihedrals = []

    for line in output.splitlines():

        if "Could not find angle parameter:" in line:

            cols = line.split(':')
            angle = cols[1]
            if angle not in missing_angles:
                missing_angles.append(cols[1])

        elif "No torsion terms for" in line:
            torsion = line[26:-1]
            if torsion not in missing_dihedrals:
                missing_dihedrals.append(torsion)

    if missing_angles or missing_dihedrals:

        print('WARNING: Adding default values for missing dihedral to frcmod')
        print('WARNING: Okay unless there are atom type changes in match')

        old_frcmod = open('hybrid.frcmod')
        frcmod_lines = old_frcmod.readlines()
        old_frcmod.close()

        new_frcmod = open('hybrid.frcmod', 'w')

        for line in frcmod_lines:

            new_frcmod.write(line)

            if 'ANGLE' in line:
                for angle in missing_angles:
                    new_frcmod.write(
                        '{:<13}48.460     120.010   same as ca-ca-ha\n'.format(angle))

            if 'DIHE' in line:
                for angle in missing_dihedrals:
                    new_frcmod.write(
                        '{:<14}1    0.700       180.000           2.000      same as X -c2-ca-X\n'.format(angle))

        returncode = subprocess.call(['tleap', '-s', '-f', leap_in_filename])

        if returncode:
            print('ERROR: Test of the hybrid topology failed')
            sys.exit(1)

    if not os.path.exists('test.top'):

        print('ERROR: Unable to create test.top, running parmchk')

        returncode = subprocess.call(['parmchk',
                                      '-i', 'test.prepc',
                                      '-f', 'prepc', '-o', 'missing.frcmod'])

        if returncode:
            print('ERROR: Unable to run parmchk on test.prepc')
            sys.exit(1)

    os.chdir(start_dir)

    print('\nHybrid topology created correctly')

    return


def prepare_output_dir(output_path, delete_old):
    """
    Create output directory (and check it does not already exist)

    Args:
        output_path (str): Path to directory to store output
        delete_old (bool): Should existing directory be deleted then recreated

    Returns:

    """

    if os.path.exists(output_path):

        isdir = os.path.isdir(output_path)

        if isdir:

            print("Output directory already exists: {0:s}".format(output_path))

        else:

            print(
                "Path for output directory is an existing file: {0:s}".format(output_path))

        if delete_old:

            if isdir:

                shutil.rmtree(output_path)

            else:

                os.remove(output_path)

        else:

            sys.exit(1)

    os.makedirs(output_path)
    os.makedirs(os.path.join(output_path, 'tmp'))

    return


def output_non_common_atom_names(
        structure,
        common_atom_names,
        output_filename):
    """
    Write the names of the atoms not in the common atoms list to a file.

    Args:
        structure (sasmol.SasMol): Atomic information about molecule
        common_atom_names (list): Name sof atoms in the common region
        output_filename (str): Path to output file

    Returns:

    """

    names = structure.name()

    uncommon_names = [x for x in names if x not in common_atom_names]

    out_txt = ' '.join(uncommon_names)

    out_file = open(output_filename, 'w')
    print(out_txt, file=out_file)
    out_file.close()

    return


def output_ties_input_files(structure, common_atom_names,
                            output_dir, role='initial'):
    """
    Ouput the files needed by BAC Builder to create TIES simulation input. The
    information output is different for initial and final molecules for
    historical reasons.

    Args:
        structure (sasmol.SasMol): Atomic information about molecule
        common_atom_names (list): Name sof atoms in the common region:
        output_dir (str): Path into which output files are saved
        role (str): Are we looking at the initial or final molecule?

    Returns:

    """

    if role == 'initial':
        output_filename = os.path.join(output_dir, 'namelist-lig1.dat')
    else:
        output_filename = os.path.join(output_dir, 'names-list.dat')

    names = structure.name()

    uncommon_names = [x for x in names if x not in common_atom_names]

    out_file = open(output_filename, 'w')

    for atom_name in uncommon_names:

        if role == 'initial':
            out_txt = atom_name
        else:
            # Placeholder used instead of original name
            out_txt = 'X\t{0:s}'.format(atom_name)

        print(out_txt, file=out_file)

    out_file.close()

    return


def parse_commandline_options():
    """
    Parse the commandline options and set some defaults

    Args:

    Returns:
        Namespace: Contains values parsed for each argument
    """

    parser = argparse.ArgumentParser(
        description='Combine two AMBER topologies (in prep format) for use in TIES')

    parser.add_argument(
        '-i', '--initial',
        required=True,
        help='Path to directory containing files describing the initial ligand')

    parser.add_argument(
        '-ip', '--ipdb',
        required=True,
        help='Path to PDB describing the initial ligand')

    parser.add_argument(
        '-f', '--final',
        required=True,
        help='Path to directory containing files describing the final ligand')

    parser.add_argument(
        '-fp', '--fpdb',
        required=True,
        help='Path to PDB describing the final ligand')

    parser.add_argument(
        '-o', '--output',
        required=True,
        help='Path to directory into which to save output')

    parser.add_argument(
        '-t', '--task',
        choices=['compare', 'all'],
        default='all',
        help='Task to be performed')

    parser.add_argument(
        '-q', '--qtol',
        default=0.1,
        type=float,
        help='Charge difference tolerance for acceptable match substructure')

    parser.add_argument(
        '-a',
        '--atol',
        default=0.1,
        type=float,
        help='Charge difference tolerance for individual atoms in acceptable match substructure')

    parser.add_argument(
        '-m', '--manual',
        action='store_true',
        help='Flag to manually select the desired choice of common element')

    parser.add_argument(
        '-r', '--resname',
        default='LIG',
        help='Three letter residue name for hybrid molecule')

    parser.add_argument(
        '-n', '--noalign',
        action='store_true',
        help='Flag to prevent alignment of the ligands via the matched region (uses input coordinates)')

    parser.add_argument(
        '-d', '--delete_old',
        action='store_true',
        help='Flag to select deletion of directory to be created by the script before execution')

    parser.add_argument(
        '--amino',
        action='store_true',
        help='Flag to show that it should be assumed that the input is amino acid-like')

    args = parser.parse_args()

    return args


def main():
    """
    Run the comparison of two input ligands and create a hybrid PDB and library
    files for use in TIES simulations

    Returns:

    """

    args = parse_commandline_options()

    initial_dir = os.path.abspath(args.initial)
    initial_pdb = os.path.abspath(args.ipdb)
    final_dir = os.path.abspath(args.final)
    final_pdb = os.path.abspath(args.fpdb)
    output_dir = os.path.abspath(args.output)
    manual = args.manual
    q_tol = args.qtol
    q_atom_tol = args.atol
    align = not args.noalign
    output_resname = args.resname
    delete_old = args.delete_old
    amino = args.amino

    prepare_output_dir(args.output, delete_old)

    # Obtain structure and charge information on the two molecules
    # and get a selected common matched region
    # Submatch given and indices from the initial molecule
    (initial_mol_info,
     initial_atom_info,
     final_mol_info,
     final_atom_info,
     matched_idx_map,
     selected_submatch) = compare_ligands(initial_dir, initial_pdb,
                                          final_dir, final_pdb,
                                          output_dir, manual,
                                          tolerance=q_tol,
                                          atom_tolerance=q_atom_tol,
                                          amino=amino)

    if args.task == 'all':

        # Rename submatch atoms in the final molecule
        # This is propogated to updated PDB, prep and ac files
        update_final_description(final_mol_info, selected_submatch,
                                 initial_atom_info, matched_idx_map,
                                 output_dir)

        common_atom_names = [initial_atom_info[x].name for x in selected_submatch]

        if align:
            # Align final structure on initial
            align_molecules_using_common(final_mol_info.struct,
                                         initial_mol_info.struct,
                                         common_atom_names)

        # Calculate average charges for common atoms
        average_charges = calculate_average_charges(initial_atom_info,
                                                    final_atom_info,
                                                    selected_submatch,
                                                    matched_idx_map)

        # Prepare updated prep files using charge constraints from averages
        # Convert to lib files for easier processing

        (initial_top_dir,
         initial_libname) = update_topology_for_combining(average_charges,
                                                          initial_mol_info,
                                                          initial_atom_info,
                                                          initial_dir,
                                                          output_dir)

        (final_top_dir,
         final_libname) = update_topology_for_combining(average_charges,
                                                        final_mol_info,
                                                        final_atom_info,
                                                        final_dir,
                                                        output_dir,
                                                        role='final')

        # Create combined structure
        combined_structure = create_combined_structure(initial_mol_info.struct,
                                                       final_mol_info.struct,
                                                       common_atom_names,
                                                       resname=output_resname)

        hybrid_pdbname = os.path.join(output_dir, 'hybrid.pdb')
        combined_structure.write_pdb(hybrid_pdbname, 0, 'w')

        # Create combined lib
        hybrid_libname = os.path.join(output_dir, 'hybrid.lib')

        create_combined_amber_lib_file(initial_libname, final_libname,
                                       hybrid_libname, common_atom_names,
                                       resname=output_resname)

        # Create combined frcmod
        hybrid_frcmodname = os.path.join(output_dir, 'hybrid.frcmod')
        create_merged_frcmod(initial_mol_info.frcmod_filename,
                             final_mol_info.frcmod_filename,
                             hybrid_frcmodname)

        # Test hybrid ligand
        test_hybrid_library(output_dir)

        # Generate disappearing/appearing atom lists
        disappearing_atoms_filename = os.path.join(output_dir,
                                                   'disappearing_atoms.txt')

        output_non_common_atom_names(initial_mol_info.struct,
                                     common_atom_names,
                                     disappearing_atoms_filename)

        output_ties_input_files(initial_mol_info.struct,
                                common_atom_names,
                                output_dir,
                                role='initial')

        appearing_atoms_filename = os.path.join(output_dir,
                                                'appearing_atoms.txt')

        output_non_common_atom_names(final_mol_info.struct,
                                     common_atom_names,
                                     appearing_atoms_filename)

        output_ties_input_files(final_mol_info.struct,
                                common_atom_names,
                                output_dir,
                                role='final')

    return


if __name__ == "__main__":
    main()<|MERGE_RESOLUTION|>--- conflicted
+++ resolved
@@ -961,10 +961,7 @@
                     # Add unique options to the list for starting bridge atom
                     if ((len(remove_selection) < len(match_idxs) - 1) and
                             (remove_selection not in options[start_bridge_idx])):
-<<<<<<< HEAD
-
-=======
->>>>>>> 41f56aac
+                        
                         options[start_bridge_idx].append(remove_selection)
 
             # Record which bridge indices have already been evaluated
@@ -1847,10 +1844,7 @@
     # Tidy up the residue naming, etc. of the combined ligand
     natoms_combined = combined_structure.natoms()
     combined_structure.setResname([resname] * natoms_combined)
-<<<<<<< HEAD
     combined_structure.setResid([1] * natoms_combined)
-=======
->>>>>>> 41f56aac
     combined_structure.setChain(['X'] * natoms_combined)
     combined_structure.setSegname(['X'] * natoms_combined)
 
